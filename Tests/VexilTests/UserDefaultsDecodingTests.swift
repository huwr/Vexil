--- conflicted
+++ resolved
@@ -216,11 +216,7 @@
     func testOptionalNone () {
         let value: String?? = nil
 
-<<<<<<< HEAD
-        self.defaults.set(nil, forKey: #function)
-=======
         self.defaults.removeObject(forKey: #function)
->>>>>>> 16888243
         XCTAssertEqual(self.defaults.flagValue(key: #function), value)
     }
 
